<?xml version="1.0" encoding="UTF-8"?>
<module type="EMPTY_MODULE" version="4">
  <component name="NewModuleRootManager">
    <content url="file://$MODULE_DIR$">
      <sourceFolder url="file://$MODULE_DIR$/entity/src" isTestSource="false" />
      <sourceFolder url="file://$MODULE_DIR$/migration/src" isTestSource="false" />
      <sourceFolder url="file://$MODULE_DIR$/service/src" isTestSource="false" />
      <sourceFolder url="file://$MODULE_DIR$/src" isTestSource="false" />
      <sourceFolder url="file://$MODULE_DIR$/actix-code/src" isTestSource="false" />
      <sourceFolder url="file://$MODULE_DIR$/core/src" isTestSource="false" />
      <sourceFolder url="file://$MODULE_DIR$/tests" isTestSource="true" />
      <sourceFolder url="file://$MODULE_DIR$/tests/src" isTestSource="false" />
      <sourceFolder url="file://$MODULE_DIR$/database/src" isTestSource="false" />
      <sourceFolder url="file://$MODULE_DIR$/redis/src" isTestSource="false" />
      <sourceFolder url="file://$MODULE_DIR$/mq/src" isTestSource="false" />
      <sourceFolder url="file://$MODULE_DIR$/logs/src" isTestSource="false" />
      <sourceFolder url="file://$MODULE_DIR$/cli/src" isTestSource="false" />
      <sourceFolder url="file://$MODULE_DIR$/crates/common/src" isTestSource="false" />
      <sourceFolder url="file://$MODULE_DIR$/crates/database/src" isTestSource="false" />
      <sourceFolder url="file://$MODULE_DIR$/crates/errors/src" isTestSource="false" />
      <sourceFolder url="file://$MODULE_DIR$/crates/mq/src" isTestSource="false" />
      <sourceFolder url="file://$MODULE_DIR$/crates/redis/src" isTestSource="false" />
      <sourceFolder url="file://$MODULE_DIR$/crates/web-core/src" isTestSource="false" />
      <sourceFolder url="file://$MODULE_DIR$/crates/macros/src" isTestSource="false" />
      <sourceFolder url="file://$MODULE_DIR$/crates/macros/tests" isTestSource="true" />
      <sourceFolder url="file://$MODULE_DIR$/crates/middleware/src" isTestSource="false" />
      <sourceFolder url="file://$MODULE_DIR$/sakura-api/src" isTestSource="false" />
      <sourceFolder url="file://$MODULE_DIR$/sakura-api/tests" isTestSource="true" />
      <sourceFolder url="file://$MODULE_DIR$/sakura-cli/src" isTestSource="false" />
      <sourceFolder url="file://$MODULE_DIR$/yice-api/src" isTestSource="false" />
      <sourceFolder url="file://$MODULE_DIR$/crates/tools/src" isTestSource="false" />
      <sourceFolder url="file://$MODULE_DIR$/a-flash/src" isTestSource="false" />
      <sourceFolder url="file://$MODULE_DIR$/axum-code/src" isTestSource="false" />
<<<<<<< HEAD
      <sourceFolder url="file://$MODULE_DIR$/huajian/examples" isTestSource="false" />
=======
      <sourceFolder url="file://$MODULE_DIR$/ssl-automator/src" isTestSource="false" />
      <sourceFolder url="file://$MODULE_DIR$/axum-code/tests" isTestSource="true" />
      <sourceFolder url="file://$MODULE_DIR$/nginx-restart-api/src" isTestSource="false" />
      <sourceFolder url="file://$MODULE_DIR$/crates/app-enumeta/src" isTestSource="false" />
      <sourceFolder url="file://$MODULE_DIR$/crates/app-enumeta/tests" isTestSource="true" />
      <sourceFolder url="file://$MODULE_DIR$/yice-api/tests" isTestSource="true" />
      <sourceFolder url="file://$MODULE_DIR$/cards/src" isTestSource="false" />
      <sourceFolder url="file://$MODULE_DIR$/payment-gateway/examples" isTestSource="false" />
      <sourceFolder url="file://$MODULE_DIR$/payment-gateway/src" isTestSource="false" />
      <sourceFolder url="file://$MODULE_DIR$/payment-gateway/tests" isTestSource="true" />
      <sourceFolder url="file://$MODULE_DIR$/crates/rconfig/examples" isTestSource="false" />
      <sourceFolder url="file://$MODULE_DIR$/crates/rconfig/src" isTestSource="false" />
      <sourceFolder url="file://$MODULE_DIR$/crates/rdatabase/src" isTestSource="false" />
      <sourceFolder url="file://$MODULE_DIR$/crates/rlog/examples" isTestSource="false" />
      <sourceFolder url="file://$MODULE_DIR$/crates/rlog/src" isTestSource="false" />
      <sourceFolder url="file://$MODULE_DIR$/huajian/examples" isTestSource="false" />
      <sourceFolder url="file://$MODULE_DIR$/huajian/src" isTestSource="false" />
>>>>>>> 0167f1e1
      <sourceFolder url="file://$MODULE_DIR$/huajian/tests" isTestSource="true" />
      <excludeFolder url="file://$MODULE_DIR$/target" />
    </content>
    <orderEntry type="inheritedJdk" />
    <orderEntry type="sourceFolder" forTests="false" />
  </component>
</module><|MERGE_RESOLUTION|>--- conflicted
+++ resolved
@@ -31,9 +31,6 @@
       <sourceFolder url="file://$MODULE_DIR$/crates/tools/src" isTestSource="false" />
       <sourceFolder url="file://$MODULE_DIR$/a-flash/src" isTestSource="false" />
       <sourceFolder url="file://$MODULE_DIR$/axum-code/src" isTestSource="false" />
-<<<<<<< HEAD
-      <sourceFolder url="file://$MODULE_DIR$/huajian/examples" isTestSource="false" />
-=======
       <sourceFolder url="file://$MODULE_DIR$/ssl-automator/src" isTestSource="false" />
       <sourceFolder url="file://$MODULE_DIR$/axum-code/tests" isTestSource="true" />
       <sourceFolder url="file://$MODULE_DIR$/nginx-restart-api/src" isTestSource="false" />
@@ -51,7 +48,6 @@
       <sourceFolder url="file://$MODULE_DIR$/crates/rlog/src" isTestSource="false" />
       <sourceFolder url="file://$MODULE_DIR$/huajian/examples" isTestSource="false" />
       <sourceFolder url="file://$MODULE_DIR$/huajian/src" isTestSource="false" />
->>>>>>> 0167f1e1
       <sourceFolder url="file://$MODULE_DIR$/huajian/tests" isTestSource="true" />
       <excludeFolder url="file://$MODULE_DIR$/target" />
     </content>
